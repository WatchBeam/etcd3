--- conflicted
+++ resolved
@@ -180,7 +180,6 @@
 export class EtcdPermissionDeniedError extends Error {}
 
 /**
-<<<<<<< HEAD
  * EtcdWatchStreamEnded is emitted when a watch stream closes gracefully.
  * This is an unexpected occurrence.
  *
@@ -191,7 +190,8 @@
     super('The etcd watch stream was unexpectedly ended');
   }
 }
-=======
+
+/**
  * Etcd leader election has no leader
  */
 export class EtcdNoLeaderError extends Error {}
@@ -200,7 +200,6 @@
  * Process in this etcd leader election is not a leader.
  */
 export class EtcdNotLeaderError extends Error {}
->>>>>>> b256a799
 
 /**
  * An STMConflictError is thrown from the `SoftwareTransaction.transact`
